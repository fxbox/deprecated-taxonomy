[package]
name = "foxbox_taxonomy"
version = "0.1.2"
authors = ["David Rajchenbach-Teller <dteller@mozilla.com>"]

[dependencies]
chrono = "0.2.19"
clippy = "0.0.63"
#clippy = {git = "https://github.com/Manishearth/rust-clippy.git", rev = "c1c935d"}
lazy_static = "^0.1"
libc = "0.2.9"
log = "0.3"
<<<<<<< HEAD
rusqlite = "0.6.0"
serde = "0.6.13"
serde_json = "0.6.0"
serde_macros = "0.6.14"
=======
serde = "0.7.0"
serde_json = "0.7.0"
serde_macros = "0.7.0" 
>>>>>>> 86c53ff3
string_cache = "^0.2"
sublock = "^0.1"
transformable_channels = "^0.1"

[dev-dependencies]
assert_matches = "1.0.0"<|MERGE_RESOLUTION|>--- conflicted
+++ resolved
@@ -10,16 +10,10 @@
 lazy_static = "^0.1"
 libc = "0.2.9"
 log = "0.3"
-<<<<<<< HEAD
 rusqlite = "0.6.0"
-serde = "0.6.13"
-serde_json = "0.6.0"
-serde_macros = "0.6.14"
-=======
 serde = "0.7.0"
 serde_json = "0.7.0"
 serde_macros = "0.7.0" 
->>>>>>> 86c53ff3
 string_cache = "^0.2"
 sublock = "^0.1"
 transformable_channels = "^0.1"
