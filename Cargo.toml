[package]
name = "foxbox_taxonomy"
version = "0.1.2"
authors = ["David Rajchenbach-Teller <dteller@mozilla.com>"]

[dependencies]
chrono = "0.2.19"
clippy = "0.0.48"
lazy_static = "^0.1"
<<<<<<< HEAD
libc = "0.2.9"
rusqlite = "0.6.0"
=======
log = "0.3"
>>>>>>> 37044ea6
serde = "0.6.13"
serde_json = "0.6.0"
serde_macros = "0.6.14"
string_cache = "^0.2"
sublock = "^0.1"
transformable_channels = "^0.1"<|MERGE_RESOLUTION|>--- conflicted
+++ resolved
@@ -7,12 +7,9 @@
 chrono = "0.2.19"
 clippy = "0.0.48"
 lazy_static = "^0.1"
-<<<<<<< HEAD
 libc = "0.2.9"
+log = "0.3"
 rusqlite = "0.6.0"
-=======
-log = "0.3"
->>>>>>> 37044ea6
 serde = "0.6.13"
 serde_json = "0.6.0"
 serde_macros = "0.6.14"
